--- conflicted
+++ resolved
@@ -42,23 +42,14 @@
             name: "cuda-12-4"
             runs-on: "windows-tensorrt-llm-0-10-0-cuda-12-4"
             run-e2e: false
-<<<<<<< HEAD
             s3-key-prefix: "windows-tensorrt-llm-tensorrt-llm-0-10-0-ccache"
-=======
-            s3-key-prefix: "windows-tensorrt-llm-ccache"
->>>>>>> 4da5cc02
             ccache-dir: 'C:\Users\ContainerAdministrator\AppData\Local\ccache'
           - os: "linux"
             name: "cuda-12-4"
             runs-on: "linux-tensorrt-llm-0-10-0-cuda-12-4"
             run-e2e: false
-<<<<<<< HEAD
             s3-key-prefix: "linux-tensorrt-llm-tensorrt-llm-0-10-0-sccache"
-            ccache-dir: '/home/runner/.ccache'
-=======
-            s3-key-prefix: "linux-tensorrt-llm-0-9-0-cuda-12-3"
-            ccache-dir: "/home/runner/.cache/ccache"
->>>>>>> 4da5cc02
+            ccache-dir: '/home/runner/.cache/ccache'
     permissions:
       contents: write
     steps:
